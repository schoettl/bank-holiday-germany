--- conflicted
+++ resolved
@@ -1,11 +1,7 @@
 cabal-version:       3.6
 
 name:                bank-holiday-germany
-<<<<<<< HEAD
-version:             1.3.1.0
-=======
 version:             2.0.0.0
->>>>>>> 3700f6db
 synopsis:            German bank holidays and public holidays
 description:         Calculation of bank holidays and public holidays in Germany.
 homepage:            https://github.com/schoettl/bank-holiday-germany#readme
